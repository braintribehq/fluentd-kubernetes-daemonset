--- conflicted
+++ resolved
@@ -63,14 +63,11 @@
     && gem install fluent-plugin-logzio \
 <% when "papertrail" %>
     && gem install fluent-plugin-papertrail -v 0.1.1 \
-<<<<<<< HEAD
 <% when "syslog" %>
     && gem install specific_install \
     && gem specific_install -l https://github.com/georgegoh/fluent-plugin-kubernetes_remote_syslog.git \
-=======
 <% when "kafka" %>
     && gem install fluent-plugin-kafka \
->>>>>>> fd830d7c
 <% end%>
     && gem install fluent-plugin-kubernetes_metadata_filter \
 <% if !is_alpine %>
